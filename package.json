{
<<<<<<< HEAD
    "name": "opnet",
    "type": "module",
    "version": "1.3.3",
    "author": "OP_NET",
    "description": "The perfect library for building Bitcoin-based applications.",
    "engines": {
        "node": ">=21.0.0"
=======
  "name": "opnet",
  "type": "module",
  "version": "1.3.3",
  "author": "OP_NET",
  "description": "The perfect library for building Bitcoin-based applications.",
  "engines": {
    "node": ">=21.0.0"
  },
  "exports": {
    ".": {
      "browser": "./browser/index.js",
      "import": "./build/index.js",
      "require": "./build/index.js",
      "types": "./build/index.d.ts"
>>>>>>> 7394ba81
    },
    "exports": {
        ".": {
            "browser": "./browser/index.js",
            "import": "./build/index.js",
            "require": "./build/index.js",
            "types": "./build/index.d.ts"
        },
        "./browser": {
            "import": "./browser/index.js",
            "require": "./browser/index.js",
            "types": "./browser/index.d.ts"
        }
    },
    "browser": {
        "./build/index.d.ts": "./browser/index.d.ts",
        "./build/index.js": "./browser/index.js",
        "Buffer": "buffer",
        "crypto": "./src/crypto/crypto-browser.js",
        "stream": "stream-browserify"
    },
    "homepage": "https://opnet.org",
    "keywords": [
        "opnet",
        "bsi",
        "bsi-bitcoin-rpc",
        "bitcoin",
        "btc",
        "bitcoin smart contracts",
        "smart inscriptions",
        "ordinals"
    ],
    "license": "MIT",
    "main": "build/index.js",
    "types": "build/index.d.ts",
    "typings": "build/index.d.ts",
    "module": "build/index.js",
    "publishConfig": {
        "access": "public",
        "tag": "latest"
    },
    "repository": {
        "type": "git",
        "url": "git://github.com/btc-vision/opnet.git"
    },
    "scripts": {
        "watch": "gulp watch",
        "build": "gulp build",
        "test": "jest --runInBand",
        "setup": "npm i && npm run build",
        "browserBuild": "webpack --mode production",
        "docs": "typedoc --out docs --tsconfig tsconfig.json --readme README.md --name OPNet --plugin typedoc-material-theme --themeColor '#cb9820' --exclude src/scripts/test.ts --exclude src/index.ts src"
    },
    "devDependencies": {
        "@babel/core": "^7.26.9",
        "@babel/plugin-proposal-class-properties": "^7.18.6",
        "@babel/plugin-proposal-object-rest-spread": "^7.20.7",
        "@babel/plugin-transform-runtime": "^7.26.9",
        "@babel/preset-env": "^7.26.9",
        "@babel/preset-flow": "^7.25.9",
        "@babel/preset-react": "^7.26.3",
        "@babel/preset-typescript": "^7.26.0",
        "@eslint/js": "^9.22.0",
        "@types/node": "^22.13.10",
        "@types/sha.js": "^2.4.4",
        "@types/ws": "^8.18.0",
        "assert": "^2.1.0",
        "babel-loader": "^9.2.1",
        "babel-plugin-transform-import-meta": "^2.3.2",
        "babel-preset-react": "^6.24.1",
        "babelify": "^10.0.0",
        "eslint": "^9.22.0",
        "gulp": "^5.0.0",
        "gulp-cached": "^1.1.1",
        "gulp-clean": "^0.4.0",
        "gulp-eslint-new": "^2.4.0",
        "gulp-logger-new": "^1.0.1",
        "gulp-typescript": "^6.0.0-alpha.1",
        "https-browserify": "^1.0.0",
        "os-browserify": "^0.3.0",
        "prettier": "^3.5.3",
        "process": "^0.11.10",
        "stream-browserify": "^3.0.0",
        "stream-http": "^3.2.0",
        "ts-loader": "^9.5.2",
        "ts-node": "^10.9.2",
        "typedoc": "^0.27.9",
        "typescript": "^5.8.2",
        "typescript-eslint": "^8.26.1",
        "webpack": "^5.98.0",
        "webpack-cli": "^6.0.1"
    },
    "dependencies": {
        "@bitcoinerlab/secp256k1": "^1.2.0",
        "@btc-vision/bitcoin": "^6.3.6",
        "@btc-vision/bitcoin-rpc": "^1.0.1",
        "@btc-vision/transaction": "^1.3.1",
        "@noble/hashes": "^1.7.1",
        "bignumber.js": "^9.1.2",
        "buffer": "^6.0.3",
        "ecpair": "^2.1.0",
        "tiny-secp256k1": "^2.2.3"
    }
<<<<<<< HEAD
=======
  },
  "browser": {
    "./build/index.d.ts": "./browser/index.d.ts",
    "./build/index.js": "./browser/index.js",
    "Buffer": "buffer",
    "crypto": "./src/crypto/crypto-browser.js",
    "stream": "stream-browserify"
  },
  "homepage": "https://opnet.org",
  "keywords": [
    "opnet",
    "bsi",
    "bsi-bitcoin-rpc",
    "bitcoin",
    "btc",
    "bitcoin smart contracts",
    "smart inscriptions",
    "ordinals"
  ],
  "license": "MIT",
  "main": "build/index.js",
  "types": "build/index.d.ts",
  "typings": "build/index.d.ts",
  "module": "build/index.js",
  "publishConfig": {
    "access": "public",
    "tag": "latest"
  },
  "repository": {
    "type": "git",
    "url": "git://github.com/btc-vision/opnet.git"
  },
  "scripts": {
    "watch": "gulp watch",
    "build": "gulp build",
    "test": "jest --runInBand",
    "setup": "npm i && npm run build",
    "browserBuild": "webpack --mode production",
    "docs": "typedoc --out docs --tsconfig tsconfig.json --readme README.md --name OPNet --plugin typedoc-material-theme --themeColor '#cb9820' --exclude src/scripts/test.ts --exclude src/index.ts src"
  },
  "devDependencies": {
    "@babel/core": "^7.26.9",
    "@babel/plugin-proposal-class-properties": "^7.18.6",
    "@babel/plugin-proposal-object-rest-spread": "^7.20.7",
    "@babel/plugin-transform-runtime": "^7.26.9",
    "@babel/preset-env": "^7.26.9",
    "@babel/preset-flow": "^7.25.9",
    "@babel/preset-react": "^7.26.3",
    "@babel/preset-typescript": "^7.26.0",
    "@eslint/js": "^9.22.0",
    "@types/node": "^22.13.10",
    "@types/sha.js": "^2.4.4",
    "@types/ws": "^8.18.0",
    "assert": "^2.1.0",
    "babel-loader": "^9.2.1",
    "babel-plugin-transform-import-meta": "^2.3.2",
    "babel-preset-react": "^6.24.1",
    "babelify": "^10.0.0",
    "eslint": "^9.22.0",
    "gulp": "^5.0.0",
    "gulp-cached": "^1.1.1",
    "gulp-clean": "^0.4.0",
    "gulp-eslint-new": "^2.4.0",
    "gulp-logger-new": "^1.0.1",
    "gulp-typescript": "^6.0.0-alpha.1",
    "https-browserify": "^1.0.0",
    "os-browserify": "^0.3.0",
    "prettier": "^3.5.3",
    "process": "^0.11.10",
    "stream-browserify": "^3.0.0",
    "stream-http": "^3.2.0",
    "ts-loader": "^9.5.2",
    "ts-node": "^10.9.2",
    "typedoc": "^0.27.9",
    "typescript": "^5.8.2",
    "typescript-eslint": "^8.26.1",
    "webpack": "^5.98.0",
    "webpack-cli": "^6.0.1"
  },
  "dependencies": {
    "@bitcoinerlab/secp256k1": "^1.2.0",
    "@btc-vision/bitcoin": "^6.3.6",
    "@btc-vision/bitcoin-rpc": "^1.0.1",
    "@btc-vision/transaction": "^1.3.1",
    "@noble/hashes": "^1.7.1",
    "bignumber.js": "^9.1.2",
    "buffer": "^6.0.3",
    "ecpair": "^2.1.0",
    "tiny-secp256k1": "^2.2.3",
    "undici": "^7.5.0"
  }
>>>>>>> 7394ba81
}<|MERGE_RESOLUTION|>--- conflicted
+++ resolved
@@ -1,13 +1,4 @@
 {
-<<<<<<< HEAD
-    "name": "opnet",
-    "type": "module",
-    "version": "1.3.3",
-    "author": "OP_NET",
-    "description": "The perfect library for building Bitcoin-based applications.",
-    "engines": {
-        "node": ">=21.0.0"
-=======
   "name": "opnet",
   "type": "module",
   "version": "1.3.3",
@@ -22,112 +13,12 @@
       "import": "./build/index.js",
       "require": "./build/index.js",
       "types": "./build/index.d.ts"
->>>>>>> 7394ba81
     },
-    "exports": {
-        ".": {
-            "browser": "./browser/index.js",
-            "import": "./build/index.js",
-            "require": "./build/index.js",
-            "types": "./build/index.d.ts"
-        },
-        "./browser": {
-            "import": "./browser/index.js",
-            "require": "./browser/index.js",
-            "types": "./browser/index.d.ts"
-        }
-    },
-    "browser": {
-        "./build/index.d.ts": "./browser/index.d.ts",
-        "./build/index.js": "./browser/index.js",
-        "Buffer": "buffer",
-        "crypto": "./src/crypto/crypto-browser.js",
-        "stream": "stream-browserify"
-    },
-    "homepage": "https://opnet.org",
-    "keywords": [
-        "opnet",
-        "bsi",
-        "bsi-bitcoin-rpc",
-        "bitcoin",
-        "btc",
-        "bitcoin smart contracts",
-        "smart inscriptions",
-        "ordinals"
-    ],
-    "license": "MIT",
-    "main": "build/index.js",
-    "types": "build/index.d.ts",
-    "typings": "build/index.d.ts",
-    "module": "build/index.js",
-    "publishConfig": {
-        "access": "public",
-        "tag": "latest"
-    },
-    "repository": {
-        "type": "git",
-        "url": "git://github.com/btc-vision/opnet.git"
-    },
-    "scripts": {
-        "watch": "gulp watch",
-        "build": "gulp build",
-        "test": "jest --runInBand",
-        "setup": "npm i && npm run build",
-        "browserBuild": "webpack --mode production",
-        "docs": "typedoc --out docs --tsconfig tsconfig.json --readme README.md --name OPNet --plugin typedoc-material-theme --themeColor '#cb9820' --exclude src/scripts/test.ts --exclude src/index.ts src"
-    },
-    "devDependencies": {
-        "@babel/core": "^7.26.9",
-        "@babel/plugin-proposal-class-properties": "^7.18.6",
-        "@babel/plugin-proposal-object-rest-spread": "^7.20.7",
-        "@babel/plugin-transform-runtime": "^7.26.9",
-        "@babel/preset-env": "^7.26.9",
-        "@babel/preset-flow": "^7.25.9",
-        "@babel/preset-react": "^7.26.3",
-        "@babel/preset-typescript": "^7.26.0",
-        "@eslint/js": "^9.22.0",
-        "@types/node": "^22.13.10",
-        "@types/sha.js": "^2.4.4",
-        "@types/ws": "^8.18.0",
-        "assert": "^2.1.0",
-        "babel-loader": "^9.2.1",
-        "babel-plugin-transform-import-meta": "^2.3.2",
-        "babel-preset-react": "^6.24.1",
-        "babelify": "^10.0.0",
-        "eslint": "^9.22.0",
-        "gulp": "^5.0.0",
-        "gulp-cached": "^1.1.1",
-        "gulp-clean": "^0.4.0",
-        "gulp-eslint-new": "^2.4.0",
-        "gulp-logger-new": "^1.0.1",
-        "gulp-typescript": "^6.0.0-alpha.1",
-        "https-browserify": "^1.0.0",
-        "os-browserify": "^0.3.0",
-        "prettier": "^3.5.3",
-        "process": "^0.11.10",
-        "stream-browserify": "^3.0.0",
-        "stream-http": "^3.2.0",
-        "ts-loader": "^9.5.2",
-        "ts-node": "^10.9.2",
-        "typedoc": "^0.27.9",
-        "typescript": "^5.8.2",
-        "typescript-eslint": "^8.26.1",
-        "webpack": "^5.98.0",
-        "webpack-cli": "^6.0.1"
-    },
-    "dependencies": {
-        "@bitcoinerlab/secp256k1": "^1.2.0",
-        "@btc-vision/bitcoin": "^6.3.6",
-        "@btc-vision/bitcoin-rpc": "^1.0.1",
-        "@btc-vision/transaction": "^1.3.1",
-        "@noble/hashes": "^1.7.1",
-        "bignumber.js": "^9.1.2",
-        "buffer": "^6.0.3",
-        "ecpair": "^2.1.0",
-        "tiny-secp256k1": "^2.2.3"
+    "./browser": {
+      "import": "./browser/index.js",
+      "require": "./browser/index.js",
+      "types": "./browser/index.d.ts"
     }
-<<<<<<< HEAD
-=======
   },
   "browser": {
     "./build/index.d.ts": "./browser/index.d.ts",
@@ -219,5 +110,4 @@
     "tiny-secp256k1": "^2.2.3",
     "undici": "^7.5.0"
   }
->>>>>>> 7394ba81
 }